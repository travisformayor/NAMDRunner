--- conflicted
+++ resolved
@@ -2,10 +2,6 @@
 .DS_Store
 
 # Development
-<<<<<<< HEAD
-docs/reference/
-=======
->>>>>>> 2c8c75f7
 
 # Dependencies
 node_modules
@@ -16,11 +12,8 @@
 /package
 vite.config.js.timestamp-*
 vite.config.ts.timestamp-*
-<<<<<<< HEAD
-=======
 *.tar.gz
 *.db
->>>>>>> 2c8c75f7
 
 # Environment
 .env
@@ -30,11 +23,7 @@
 # Testing artifacts
 tests/*/screenshots/
 tests/*/videos/
-<<<<<<< HEAD
-tests/*/test-results/
-=======
 tests/*/test-results/
 
 # Example Data
-examples/
->>>>>>> 2c8c75f7
+examples/