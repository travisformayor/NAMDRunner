use crate::types::*;
use crate::ssh::get_connection_manager;
use crate::{info_log, debug_log, error_log};

#[tauri::command(rename_all = "snake_case")]
pub async fn connect_to_cluster(params: ConnectParams) -> ConnectResult {
    info_log!("[CONNECT] Starting connection to {} as {}", params.host, params.username);
<<<<<<< HEAD

    execute_with_mode(
        connect_to_cluster_demo(params.clone()),
        connect_to_cluster_real(params)
    ).await
}

async fn connect_to_cluster_demo(params: ConnectParams) -> ConnectResult {
    if params.host.trim().is_empty() {
        return ConnectResult {
            success: false,
            session_info: None,
            error: Some("Host is required".to_string()),
        };
    }
    if params.username.trim().is_empty() {
        return ConnectResult {
            success: false,
            session_info: None,
            error: Some("Username is required".to_string()),
        };
    }
    if params.password.is_empty() {
        return ConnectResult {
            success: false,
            session_info: None,
            error: Some("Password is required".to_string()),
        };
    }

    let delay = get_demo_state(|state| state.get_delay("connection")).unwrap_or(500);
    tokio::time::sleep(tokio::time::Duration::from_millis(delay)).await;

    let should_fail = get_demo_state(|state| state.should_simulate_error()).unwrap_or(false);

    if should_fail {
        return ConnectResult {
            success: false,
            session_info: None,
            error: Some("Connection failed: Host unreachable".to_string()),
        };
    }

    if params.host.contains("invalid") || params.host.contains("unreachable") {
        return ConnectResult {
            success: false,
            session_info: None,
            error: Some("Connection failed: Host unreachable".to_string()),
        };
    }
    let session_info = SessionInfo {
        host: params.host.clone(),
        username: params.username.clone(),
        connected_at: Utc::now().to_rfc3339(),
    };

    with_demo_state(|state| {
        state.connection_state = ConnectionState::Connected;
        state.session_info = Some(session_info.clone());
    });

    ConnectResult {
        success: true,
        session_info: Some(session_info),
        error: None,
    }
}

async fn connect_to_cluster_real(params: ConnectParams) -> ConnectResult {
=======
>>>>>>> 1af546f4
    let port = 22;
    match get_connection_manager().connect(params.host.clone(), port, params.username.clone(), &params.password).await {
        Ok(connection_info) => {
            info_log!("[SSH] Successfully connected to {}:{} as {}", connection_info.host, connection_info.port, connection_info.username);

            let session_info = SessionInfo {
                host: connection_info.host,
                username: connection_info.username,
                connected_at: connection_info.connected_at,
            };

            ConnectResult {
                success: true,
                session_info: Some(session_info),
                error: None,
            }
        }
        Err(e) => {
            error_log!("[SSH] Connection failed: {}", e);

            let error_message = if let Some(ssh_err) = e.downcast_ref::<crate::ssh::errors::SSHError>() {
                let conn_error = crate::ssh::errors::map_ssh_error(ssh_err);
                debug_log!("[SSH] Error Category: {} (Code: {})", conn_error.category, conn_error.code);

                format!("{} (Code: {}) - {}. Suggestions: {}",
                    conn_error.message,
                    conn_error.code,
                    conn_error.details.unwrap_or_else(|| "No additional details".to_string()),
                    conn_error.suggestions.join("; ")
                )
            } else {
                let generic_msg = format!("Connection failed: {}", e);
                error_log!("[SSH] Connection error: {}", generic_msg);
                generic_msg
            };

            ConnectResult {
                success: false,
                session_info: None,
                error: Some(error_message),
            }
        }
    }
}

#[tauri::command(rename_all = "snake_case")]
pub async fn disconnect() -> DisconnectResult {
    match get_connection_manager().disconnect().await {
        Ok(_) => DisconnectResult {
            success: true,
            error: None,
        },
        Err(e) => DisconnectResult {
            success: false,
            error: Some(format!("Disconnect failed: {}", e)),
        }
    }
}

#[tauri::command(rename_all = "snake_case")]
pub async fn get_connection_status() -> ConnectionStatusResult {
    let connection_info = get_connection_manager().get_connection_info().await;

    let (state, session_info) = if let Some(info) = connection_info {
        if info.connected {
            let session_info = Some(SessionInfo {
                host: info.host,
                username: info.username,
                connected_at: info.connected_at,
            });
            (ConnectionState::Connected, session_info)
        } else {
            (ConnectionState::Disconnected, None)
        }
    } else {
        (ConnectionState::Disconnected, None)
    };

    ConnectionStatusResult {
        state,
        session_info,
    }
}
<|MERGE_RESOLUTION|>--- conflicted
+++ resolved
@@ -5,78 +5,6 @@
 #[tauri::command(rename_all = "snake_case")]
 pub async fn connect_to_cluster(params: ConnectParams) -> ConnectResult {
     info_log!("[CONNECT] Starting connection to {} as {}", params.host, params.username);
-<<<<<<< HEAD
-
-    execute_with_mode(
-        connect_to_cluster_demo(params.clone()),
-        connect_to_cluster_real(params)
-    ).await
-}
-
-async fn connect_to_cluster_demo(params: ConnectParams) -> ConnectResult {
-    if params.host.trim().is_empty() {
-        return ConnectResult {
-            success: false,
-            session_info: None,
-            error: Some("Host is required".to_string()),
-        };
-    }
-    if params.username.trim().is_empty() {
-        return ConnectResult {
-            success: false,
-            session_info: None,
-            error: Some("Username is required".to_string()),
-        };
-    }
-    if params.password.is_empty() {
-        return ConnectResult {
-            success: false,
-            session_info: None,
-            error: Some("Password is required".to_string()),
-        };
-    }
-
-    let delay = get_demo_state(|state| state.get_delay("connection")).unwrap_or(500);
-    tokio::time::sleep(tokio::time::Duration::from_millis(delay)).await;
-
-    let should_fail = get_demo_state(|state| state.should_simulate_error()).unwrap_or(false);
-
-    if should_fail {
-        return ConnectResult {
-            success: false,
-            session_info: None,
-            error: Some("Connection failed: Host unreachable".to_string()),
-        };
-    }
-
-    if params.host.contains("invalid") || params.host.contains("unreachable") {
-        return ConnectResult {
-            success: false,
-            session_info: None,
-            error: Some("Connection failed: Host unreachable".to_string()),
-        };
-    }
-    let session_info = SessionInfo {
-        host: params.host.clone(),
-        username: params.username.clone(),
-        connected_at: Utc::now().to_rfc3339(),
-    };
-
-    with_demo_state(|state| {
-        state.connection_state = ConnectionState::Connected;
-        state.session_info = Some(session_info.clone());
-    });
-
-    ConnectResult {
-        success: true,
-        session_info: Some(session_info),
-        error: None,
-    }
-}
-
-async fn connect_to_cluster_real(params: ConnectParams) -> ConnectResult {
-=======
->>>>>>> 1af546f4
     let port = 22;
     match get_connection_manager().connect(params.host.clone(), port, params.username.clone(), &params.password).await {
         Ok(connection_info) => {
